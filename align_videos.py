import cv2
import torch
import numpy as np
from pathlib import Path
from typing import Tuple, Union
from tqdm import tqdm
import matplotlib.pyplot as plt
from dtw import dtw
from torch.nn import functional as F
import random
from model import ModelWrapper
from losses import get_scaled_similarity
from train import PennAction, collate_fn
from torch.utils.data import DataLoader

from typing import List, Tuple

import os
import re
import argparse
import seaborn as sns


def load_video(video_path: str) -> Tuple[np.ndarray, int, int]:
    """Load video and return frames, fps, and frame count."""
    cap = cv2.VideoCapture(video_path)
    fps = int(cap.get(cv2.CAP_PROP_FPS))
    frame_count = int(cap.get(cv2.CAP_PROP_FRAME_COUNT))
    
    frames = []
    while cap.isOpened():
        ret, frame = cap.read()
        if not ret:
            break
        frame = cv2.cvtColor(frame, cv2.COLOR_BGR2RGB)
        frame = cv2.resize(frame, (224, 224))
        frames.append(frame)
    cap.release()
    
    return np.array(frames), fps, frame_count

def extract_features(frames: np.ndarray, model: ModelWrapper) -> torch.Tensor:
    """Extract features from video frames using the provided model.
    
    Args:
        frames: Video frames of shape [T, H, W, C] 
        model: ModelWrapper instance for feature extraction
        
    Returns:
        Tensor of features with shape [T//3, embedding_dim]
    """
    # Convert frames to torch tensor and normalize
    frames = torch.from_numpy(frames).float()
    frames = frames.permute(0, 3, 1, 2)  # [T,H,W,C] -> [T,C,H,W]
    frames = frames / 255.0  # Normalize to [0,1]
    
    # Add batch dimension
    frames = frames.unsqueeze(0)  # [1,T,C,H,W]
    
    # Move to GPU if available
    if torch.cuda.is_available():
        frames = frames.cuda()
    elif torch.backends.mps.is_available():
        frames = frames.to('mps')
        
    # Extract features
    with torch.no_grad():
        print('frame shape:', frames.shape)
        features = model(frames)  # [1,T//3,embedding_dim] or [1,T,embedding_dim] if using downsampling is False
        
    # Remove batch dimension
    features = features.squeeze(0)  # [T//3,embedding_dim] or [T,embedding_dim]
    
    return features

def create_side_by_side_frame(frame1: np.ndarray, frame2: np.ndarray, frame1_index, frame2_index_cur, frame2_index_last) -> np.ndarray:
    """Combine two frames side by side.
    
    Args:
        frame1: First frame
        frame2: Second frame
    Returns:
        Combined frame
    """

    # Create labels
    label1 = f"cur:{frame1_index}"
    label2 = f"cur:{frame2_index_cur} last:{frame2_index_last}"
    
    # Set font and scale
    font = cv2.FONT_HERSHEY_SIMPLEX
    font_scale = 0.5
    color = (0, 0, 0)  
    thickness = 1
    
    # Get text size
    text_size1 = cv2.getTextSize(label1, font, font_scale, thickness)[0]
    text_size2 = cv2.getTextSize(label2, font, font_scale, thickness)[0]
    
    # Set text positions
    text_x1 = frame1.shape[1] - text_size1[0] - 10
    text_y1 = 20
    text_x2 = frame2.shape[1] - text_size2[0] - 10
    text_y2 = 20
    
    # Add text to frames
    # print(f"Frame1 shape: {frame1.shape}, dtype: {frame1.dtype}")
    # print("frame1 max and min:", frame1.max(), frame1.min())
    cv2.putText(frame1, label1, (text_x1, text_y1), font, font_scale, color, thickness)
    cv2.putText(frame2, label2, (text_x2, text_y2), font, font_scale, color, thickness)
    # Plot frame1
    # plt.imshow(frame1)
    # plt.title('Frame 1')
    # plt.show()

    return np.hstack((frame1, frame2))

def save_frame_with_label(video_path: str, frame_index: int):
    """Save the fth frame of a video to an image file with a label.
    
    Args:
        video_path: Path to the video file
        frame_index: Index of the frame to save
        output_path: Path to save the frame image
    """
    cap = cv2.VideoCapture(video_path)
    cap.set(cv2.CAP_PROP_POS_FRAMES, frame_index)
    ret, frame = cap.read()
    cap.release()
    
    if ret and frame_index%3 == 0:
        # Add label to frame
        label = f"Frame: {frame_index}"
        font = cv2.FONT_HERSHEY_SIMPLEX
        font_scale = 0.5
        color = (0, 0, 0)  
        thickness = 1
        text_size = cv2.getTextSize(label, font, font_scale, thickness)[0]
        text_x = 10
        text_y = 20
        cv2.putText(frame, label, (text_x, text_y), font, font_scale, color, thickness)
        
        cv2.imwrite(f'frame_{frame_index}ofVideo{video_path.split("/")[-1][:-4]}.png', frame)
    else:
        raise ValueError(f"Frame at index {frame_index} could not be read.")
    
def save_video(frames: List[np.ndarray], output_path: str, fps: int, frame_size: Tuple[int, int]):
    """Save frames as video file.
    
    Args:
        frames: List of frames to save
        output_path: Path to save video
        fps: Frames per second
        frame_size: (width, height) of output video
    """
    out = cv2.VideoWriter(
        output_path,
        cv2.VideoWriter_fourcc(*'mp4v'),
        fps,
        frame_size
    )
    for frame in frames:
        frame = cv2.cvtColor(frame, cv2.COLOR_RGB2BGR)
        out.write(frame)
    out.release()

def display_frames(frames: List[np.ndarray], fps: int):
    """Display frames in a window.
    
    Args:
        frames: List of frames to display
        fps: Frames per second to display at
    """
    for frame in frames:
        cv2.imshow('Aligned Videos', frame)
        if cv2.waitKey(int(1000/fps)) & 0xFF == ord('q'):
            break
    cv2.destroyAllWindows()

def get_aligned_frames(frames1: np.ndarray, frames2: np.ndarray, aligned_idxs: torch.Tensor, downsample) -> Tuple[np.ndarray, np.ndarray]:

    """Get aligned frames using computed indices.
    
    Args:
        frames1: Reference video frames
        frames2: Video frames to align
        aligned_idxs: Tensor of aligned indices
        
    Returns:
        Tuple of (reference frames, aligned frames)
    """    
    # Extract the logits from the alignment tuple
    if downsample:
        aligned_frames2 = frames2[aligned_idxs.numpy() * 3] # Multiply by 3 since features are extracted every 3 frames
        aligned_frames1 = frames1[::3]  # Take every 3rd frame to match feature extraction
    else:
        aligned_frames2 = frames2[aligned_idxs.numpy()]
        aligned_frames1 = frames1


    # Make sure frames match in count
    return aligned_frames1, aligned_frames2

def euclidean_distance(x, y):
    x = x.cpu().numpy() if isinstance(x, torch.Tensor) else x
    y = y.cpu().numpy() if isinstance(y, torch.Tensor) else y
    return np.sqrt(np.sum((x - y) ** 2))

<<<<<<< HEAD
def align_videos(video1_path: str, video2_path: str, model: ModelWrapper, output_path: str = None, downsample: bool = True, dataset: str = 'PennAction', valonval: bool = False, use_dtw: bool = False, temperature: float = 0.1, similarity_type: str = 'cosine', ckpt_name=''):
=======
def align_videos(video1_path: str, video2_path: str, model: ModelWrapper, output_path: str = None, downsample: bool = True, dataset: str = 'PennAction', valonval: bool = False, use_dtw: bool = False, temperature: float = 0.1, similarity_type: str = 'cosine', use_random_window: bool = False, use_center_window: bool = False, window_size: int = 5):
>>>>>>> 263e063d
    """Align two videos using extracted features and save aligned result.
    
    Args:
        video1_path: Path to reference video
        video2_path: Path to video to be aligned
        model: ModelWrapper instance for feature extraction
        output_path: Path to save aligned video
    """
    # Load videos
    if dataset == 'PennAction':
        train_dataset = PennAction(data_size=10000000, dont_split=True)
        print('Dataset loaded')
        print('Number of frames of each video:', len(train_dataset[0][0]))
        print('Number of videos in train dataset:', len(train_dataset))
        trainloader = DataLoader(
            train_dataset, 
            batch_size=2, 
            collate_fn=collate_fn,
            drop_last=True,
            shuffle=False)
        i = 789
        if valonval:
            i += len(train_dataset)
        end = i + 10
        loader = trainloader
        indicies = [34,145,156,19,70,91,22,124,20,59]
        for idx in range(0,len(indicies),2):
            batch = loader.dataset[indicies[idx]],loader.dataset[indicies[idx+1]]  # Access the dataset directly using the index
            frames = torch.stack([batch[0][0], batch[1][0]])
            steps = [batch[0][1], batch[1][1]]
            frames = frames.permute(0, 1, 3, 4, 2).contiguous()
            frames = frames.detach().cpu().numpy()
            frames = (frames * 255).astype('uint8')
            # check if the frames are correct
            fps = 10 if downsample else 30
            h, w = frames[0][0].shape[:2]
            output_path = f'result/{ckpt_name}/frames{i}.png'
            cv2.imwrite(output_path, cv2.cvtColor(frames[0][0], cv2.COLOR_BGR2RGB))
            output_path = f'result/{ckpt_name}/frames{i+1}.png'
            cv2.imwrite(output_path, cv2.cvtColor(frames[1][0], cv2.COLOR_BGR2RGB))
            # # Plot the frames to check if they are correct
            # fig, axes = plt.subplots(1, 2, figsize=(10, 5))
            # axes[0].imshow(frames[0][0])
            # axes[0].set_title('First Frame of Video 1')
            # axes[1].imshow(frames[1][0])
            # axes[1].set_title('First Frame of Video 2')
            # fig.savefig('result/frames{}and{}.png'.format(i, i+1))
            steps1 = np.array(steps[0])
            # print('steps1:', steps1)
            steps2 = np.array(steps[1])
            # print('steps2:', steps2)
            features1 = extract_features(frames[0], model)
            features2 = extract_features(frames[1], model)
            features1 = features1.cpu()
            features2 = features2.cpu()
            # print('features1:', features1.shape)
            # print('features2:', features2.shape)
            sim12 = get_scaled_similarity(features1, features2, similarity_type, temperature, use_random_window=use_random_window, use_center_window=use_center_window, window_size=window_size)      # [N1, N2]
            # sim12 = F.softmax(sim12, dim=1)
            sim11 = get_scaled_similarity(features1, features1, similarity_type, temperature, use_random_window=use_random_window, use_center_window=use_center_window, window_size=window_size)
            # sim11 = F.softmax(sim11, dim=1)
            sim22 = get_scaled_similarity(features2, features2, similarity_type, temperature, use_random_window=use_random_window, use_center_window=use_center_window, window_size=window_size)
            # sim22 = F.softmax(sim22, dim=1)

            selected_features2 = torch.mm(sim12, features2)          # [N1, D], tilda v_i
            cycle_sim11 = get_scaled_similarity(selected_features2, features1, similarity_type, temperature, use_random_window=use_random_window, use_center_window=use_center_window, window_size=window_size)       # [N1, N1]
            # cycle_sim11 = F.softmax(sim11, dim=1)
            # print('cycle_dist:', cycle_dist)

            # Plot distance matrix as heatmap
            plt.figure(figsize=(10, 8))
            plt.imshow(sim12.numpy(), cmap='hot', interpolation='nearest')
            plt.colorbar()
            plt.title('Similarity HeatMap')
            plt.xlabel('Frames of Video {}'.format(i))
            plt.ylabel('Frames of Video {}'.format(i+1))
            plt.savefig(f'result/{ckpt_name}/similarity_heatmap_{i}and{i+1}.png'    )   
            # plt.show()

            # Plot self distance matrix as heatmap
            plt.figure(figsize=(10, 8))
            plt.imshow(sim11.numpy(), cmap='hot', interpolation='nearest', vmax=1)
            plt.colorbar()
            plt.title('Self Similarity HeatMap of Video {}'.format(i))
            plt.xlabel('Frames of Video {}'.format(i))
            plt.ylabel('Frames of Video {}'.format(i))
            plt.savefig(f'result/{ckpt_name}/self_similarity_heatmap_{i}.png')
            # plt.show()

            # Plot self distance matrix as heatmap
            plt.figure(figsize=(10, 8))
            plt.imshow(sim22.numpy(), cmap='hot', interpolation='nearest', vmax=1)
            plt.colorbar()
            plt.title('Self Similarity HeatMap of Video {}'.format(i+1))
            plt.xlabel('Frames of Video {}'.format(i+1))
            plt.ylabel('Frames of Video {}'.format(i+1))
            plt.savefig(f'result/{ckpt_name}/self_similarity_heatmap_{i+1}.png')
            # plt.show()

            # Plot cycle distance matrix as heatmap
            plt.figure(figsize=(10, 8))
            plt.imshow(cycle_sim11.numpy(), cmap='hot', interpolation='nearest')
            plt.colorbar()
            plt.title('Cycle Similarity HeatMap')
            plt.xlabel('Frames of Video {}'.format(i))
            plt.ylabel('Frames of Video {}'.format(i))
            plt.savefig(f'result/{ckpt_name}/cycle_similarity_heatmap_{i}and{i+1}.png')
            # plt.show()

            matches = sim12.argmax(dim=1)
            # print('matches:', matches)
            aligned_frames1, aligned_frames2 = get_aligned_frames(frames[0], frames[1], matches, downsample)
            # print('If downsample:', downsample)
            if downsample:
                frame1_indices = steps1[np.arange(1, len(aligned_frames1) * 3, 3)]
                frame2_indices_cur = steps2[matches.numpy() * 3 + 1]
            else:
                frame1_indices = steps1[np.arange(0, len(aligned_frames1))]
                frame2_indices_cur = steps2[matches.numpy()]
                # print('frame1_indices:', frame1_indices)
                # print('frame2_indices_cur:', frame2_indices_cur)
            frame2_indices_last = np.roll(frame2_indices_cur, 1)
            combined_frames = [
                create_side_by_side_frame(f1, f2, f1i, f2ic, f2il) 
                for f1, f2, f1i, f2ic, f2il in zip(aligned_frames1, aligned_frames2, frame1_indices, frame2_indices_cur, frame2_indices_last)
            ]
            output_path = f'result/{ckpt_name}/aligned_videos{i}and{i+1}DTW{use_dtw}.mp4'
            # plt.imshow(combined_frames[0])
            # plt.title('First Frame of Combined Frames')
            # plt.show()
            save_video(
                combined_frames,
                output_path,
                fps,  
                (w*2, h)  # Double width for side-by-side
            )
            i += 2
            if i >= end:
                break
    elif dataset == 'GolfDB':
        frames1, fps1, _ = load_video(video1_path)
        frames2, fps2, _ = load_video(video2_path)
        # plt.imshow(frames1[0])
        # plt.title('First Frame of Video 1')
        # plt.show()
        print('frame size:', frames1[0].shape)
    
        # Extract features
        features1 = extract_features(frames1, model)         # time dimension is reduced by 3 or not
        features2 = extract_features(frames2, model)
        
        # Convert features to CPU if needed
        features1 = features1.cpu()
        features2 = features2.cpu()

        # Compute similarities between embs1 and embs2
        sim12 = get_scaled_similarity(features1, features2, similarity_type, temperature, use_random_window=use_random_window, use_center_window=use_center_window, window_size=window_size)       # [N1/3, N2/3] or [N1, N2]
        # print('sim12:', sim12)
        # sim12 = F.softmax(sim12, dim=1)
        sim11 = get_scaled_similarity(features1, features1, similarity_type, temperature, use_random_window=use_random_window, use_center_window=use_center_window, window_size=window_size)
        # sim11 = F.softmax(sim11, dim=1)

        selected_features2 = torch.mm(sim12, features2)          # [N1, D], tilda v_i
        cycle_sim11 = get_scaled_similarity(selected_features2, features1, similarity_type, temperature, use_random_window=use_random_window, use_center_window=use_center_window, window_size=window_size)       # [N1, N1]
        # cycle_sim11 = F.softmax(cycle_sim11, dim=1)

        # Plot distance matrix as heatmap
        plt.figure(figsize=(10, 8))
        plt.imshow(sim12.numpy(), cmap='hot', interpolation='nearest')
        plt.colorbar()
        plt.title('Distance Heatmap')
        plt.xlabel('Frames of Video 2')
        plt.ylabel('Frames of Video 1')
        plt.savefig(output_path[:-4] + '_distance_heatmap.png')
        # plt.show()

        # Plot self distance matrix as heatmap
        plt.figure(figsize=(10, 8))
        plt.imshow(sim11.numpy(), cmap='hot', interpolation='nearest')
        plt.colorbar()
        plt.title('Self Distance Heatmap')
        plt.xlabel('Frames of Video 1')
        plt.ylabel('Frames of Video 1')
        plt.savefig(output_path[:-4] + '_self_distance_heatmap.png')
        # plt.show()

        # Plot cycle distance matrix as heatmap
        plt.figure(figsize=(10, 8))
        plt.imshow(cycle_sim11.numpy(), cmap='hot', interpolation='nearest')
        plt.colorbar()
        plt.title('Cycle Distance Heatmap')
        plt.xlabel('Frames of Video 1')
        plt.ylabel('Frames of Video 1')
        plt.savefig(output_path[:-4] + '_cycle_distance_heatmap.png')
        # plt.show()

        if use_dtw:
            # Find the minimum cost assignment using dynamic time warping
            dtw_result = dtw(features1, features2, dist=euclidean_distance)
            # print('dtw_result:', dtw_result)
            index1, index2 = dtw_result[-1]
            print('index1:', index1)
            print('index1 shape:', index1.shape)
            print('index2:', index2)
            print('index2 shape:', index2.shape)
            
            # Get aligned frames
            aligned_frames1, aligned_frames2 = frames1[index1], frames2[index2]

            # Create side-by-side visualization
            if downsample:
                frame1_indices = index1 * 3 + 1
                frame2_indices_cur = index2 * 3 + 1
            else:
                frame1_indices = index1
                frame2_indices_cur = index2
            frame2_indices_last = np.roll(frame2_indices_cur, 1)
            combined_frames = [
                create_side_by_side_frame(f1, f2, f1i, f2ic, f2il) 
                for f1, f2, f1i, f2ic, f2il in zip(aligned_frames1, aligned_frames2, frame1_indices, frame2_indices_cur, frame2_indices_last)
            ]
        else:
            matches = sim12.argmax(1)      # [N1/3] or [N1]
            
            # Get aligned frames
            aligned_frames1, aligned_frames2 = get_aligned_frames(frames1, frames2, matches, downsample)
        
            # Create side-by-side visualization
            if downsample:
                frame1_indices = np.arange(1, len(aligned_frames1) * 3, 3)      # starts from the second frame actually
                frame2_indices_cur = matches.numpy() * 3 + 1
            else:
                frame1_indices = np.arange(0, len(aligned_frames1))
                frame2_indices_cur = matches.numpy()
            frame2_indices_last = np.roll(frame2_indices_cur, 1)
            combined_frames = [
                create_side_by_side_frame(f1, f2, f1i, f2ic, f2il) 
                for f1, f2, f1i, f2ic, f2il in zip(aligned_frames1, aligned_frames2, frame1_indices, frame2_indices_cur, frame2_indices_last)
            ]
        
        if downsample:
            fps1 = fps1 // 3
        if output_path:
            h, w = aligned_frames1[0].shape[:2]
            save_video(
                combined_frames,
                output_path,
                fps1,  # Divide FPS by 3 since we're using every 3rd frame
                (w*2, h)  # Double width for side-by-side
            )

# def check_aligned_frame(video1_path: str, video2_path: str, model: ModelWrapper, i: int):
#     """Check the ith frame in video1 and its aligned frame in video2.
    
#     Args:
#         video1_path: Path to reference video
#         video2_path: Path to video to be aligned
#         model: ModelWrapper instance for feature extraction
#         i: Frame index to check (must be a multiple of 3)
#     """
#     if i % 3 != 0:
#         raise ValueError("Frame index i must be a multiple of 3")

    
#     # Load videos
#     frames1, _, _ = load_video(video1_path)
#     frames2, _, _ = load_video(video2_path)
    
#     # Extract features
#     features1 = extract_features(frames1, model)
#     features2 = extract_features(frames2, model)
    
#     # Convert features to CPU if needed
#     features1 = features1.cpu()
#     features2 = features2.cpu()
    
#     # Compute similarities between features
#     dist = get_scaled_similarity(features1, features2, 'l2', 0.1)
#     matches = dist.argmin(1)
    
#     # Get aligned frame index
#     aligned_idx = matches[i // 3].item() * 3
    
#     # Display the frames
#     frame1 = frames1[i]
#     frame2 = frames2[aligned_idx]
    
#     combined_frame = create_side_by_side_frame(frame1, frame2)
#     cv2.imshow('Aligned Frame', combined_frame)
#     cv2.imwrite(f'aligned_frame_{i}.png', combined_frame)
#     cv2.waitKey(0)
#     cv2.destroyAllWindows()


def main():
    """Example usage."""
    import torchvision.models as models

    def parse_args():
        parser = argparse.ArgumentParser(description="Align videos with optional downsampling.")
        parser.add_argument('--downsample', action='store_true', help='Use downsampling for feature extraction')
        parser.add_argument('--dataset', type=str, default='PennAction', help='Dataset to use for alignment')
        # parser.add_argument('--data_size', type=int, default=0, help='Number of videos to test, 0 for all')
        parser.add_argument('--ckpt', type=str, default=None, help='Checkpoint to load')
        parser.add_argument('--mac', action='store_true', help='Use mac to run the code')
        parser.add_argument('--valonval', action='store_true', help='Validate on validation set')
        parser.add_argument('--vidpath1', type=str, default='GolfDB/0.mp4', help='Path to the first video')
        parser.add_argument('--vidpath2', type=str, default='GolfDB/2.mp4', help='Path to the second video')
        parser.add_argument('--use_dtw', action='store_true', help='Use dynamic time warping for alignment')
        parser.add_argument('--seed', type=int, default=42, help='Random seed')
        parser.add_argument('--temperature', type=float, default=0.1, help='Temperature for softmax')
        parser.add_argument('--similarity_type', type=str, default='l2', help='Type of similarity to use')
<<<<<<< HEAD
        parser.add_argument('--use_temporal_embedding', action='store_true', help='Whether to use temporal embedding')
        parser.add_argument('--temporal_embedding_location', type=str, default='both', choices=['front', 'back', 'both'], help='Whether to use temporal embedding')
        
=======
        parser.add_argument('--use_random_window', action='store_true', help='Use random window for alignment')
        parser.add_argument('--use_center_window', action='store_true', help='Use center window for alignment')
        parser.add_argument('--window_size', type=int, default=5, help='Window size for alignment')
>>>>>>> 263e063d
        return parser.parse_args()

    args = parse_args()
    torch.manual_seed(args.seed)
    np.random.seed(args.seed)
    random.seed(args.seed)
    
    front_temp_emb = False
    back_temp_emb = False
    if args.use_temporal_embedding:
        if args.temporal_embedding_location == 'both' or args.temporal_embedding_location == 'front':
            front_temp_emb = True
        if args.temporal_embedding_location == 'both' or args.temporal_embedding_location == 'back':
            back_temp_emb = True

    
    # Load feature extraction model
    model = ModelWrapper(front_temporal_emb=front_temp_emb, back_temporal_emb=back_temp_emb) if args.downsample else ModelWrapper(dont_stack=not args.downsample, front_temporal_emb=front_temp_emb, back_temporal_emb=back_temp_emb)

    # Find the checkpoint with the smallest val_loss
    checkpoint_dir = 'checkpoints'
    checkpoint_files = os.listdir(checkpoint_dir)

    if args.ckpt is None:
        checkpoint_files = [file for file in checkpoint_files if file.startswith('model-') and file.endswith('.ckpt')]
        checkpoint_files.sort(key=lambda x: float(re.search(r'epoch=([0-9])', x).group(1)), reverse=True)

        # Load the checkpoint with the smallest val_loss
        checkpoint_path = os.path.join(checkpoint_dir, checkpoint_files[0])
        model.load_state_dict(torch.load(checkpoint_path)['state_dict'])
        model.eval()
        ckpt_name = ''
    else:
        # Load the specified checkpoint
        checkpoint_path = os.path.join(checkpoint_dir, args.ckpt)
        if args.mac:
            model.load_state_dict(torch.load(checkpoint_path, map_location=torch.device('cpu'))['state_dict'])
        else:
            model.load_state_dict(torch.load(checkpoint_path)['state_dict'])
        model.eval()
        ckpt_name = (args.ckpt).split('.')[0].split('-')[1]


    if torch.cuda.is_available():
        model = model.cuda()
    elif torch.backends.mps.is_available():
        model = model.to('mps')

    if not os.path.exists('result/' + ckpt_name):
        os.mkdir('result/' + ckpt_name)

    # Align videos
    video_dir = '../data/'
    video1_path = video_dir + args.vidpath1
    video2_path = video_dir + args.vidpath2
    output_path = args.vidpath1.split('/')[1][:-4] + '&' + args.vidpath2.split('/')[1][:-4] + 'withDTW' + str(args.use_dtw) + '.mp4'
    output_path = f'result/{ckpt_name}/' + output_path
    align_videos(
        video1_path=video1_path,
        video2_path=video2_path,
        model=model,
        output_path=output_path,
        downsample=args.downsample, 
        dataset=args.dataset,
        valonval=args.valonval,
        use_dtw=args.use_dtw,
        temperature=args.temperature,
        similarity_type=args.similarity_type,
<<<<<<< HEAD
        ckpt_name=ckpt_name
=======
        use_random_window=args.use_random_window,
        use_center_window=args.use_center_window,
        window_size=args.window_size
>>>>>>> 263e063d
    )

    # # Check aligned frame
    # check_aligned_frame(
    #     video1_path='../data/GolfDB/0.mp4',
    #     video2_path='../data/GolfDB/2.mp4',
    #     model=model,
    #     i=90
    # )


if __name__ == '__main__':
    main() 
    # save_frame_with_label('../data/GolfDB/3.mp4', 177)<|MERGE_RESOLUTION|>--- conflicted
+++ resolved
@@ -206,11 +206,8 @@
     y = y.cpu().numpy() if isinstance(y, torch.Tensor) else y
     return np.sqrt(np.sum((x - y) ** 2))
 
-<<<<<<< HEAD
-def align_videos(video1_path: str, video2_path: str, model: ModelWrapper, output_path: str = None, downsample: bool = True, dataset: str = 'PennAction', valonval: bool = False, use_dtw: bool = False, temperature: float = 0.1, similarity_type: str = 'cosine', ckpt_name=''):
-=======
-def align_videos(video1_path: str, video2_path: str, model: ModelWrapper, output_path: str = None, downsample: bool = True, dataset: str = 'PennAction', valonval: bool = False, use_dtw: bool = False, temperature: float = 0.1, similarity_type: str = 'cosine', use_random_window: bool = False, use_center_window: bool = False, window_size: int = 5):
->>>>>>> 263e063d
+
+def align_videos(video1_path: str, video2_path: str, model: ModelWrapper, output_path: str = None, downsample: bool = True, dataset: str = 'PennAction', valonval: bool = False, use_dtw: bool = False, temperature: float = 0.1, similarity_type: str = 'cosine', use_random_window: bool = False, use_center_window: bool = False, window_size: int = 5, ckpt_name=''):
     """Align two videos using extracted features and save aligned result.
     
     Args:
@@ -523,15 +520,12 @@
         parser.add_argument('--seed', type=int, default=42, help='Random seed')
         parser.add_argument('--temperature', type=float, default=0.1, help='Temperature for softmax')
         parser.add_argument('--similarity_type', type=str, default='l2', help='Type of similarity to use')
-<<<<<<< HEAD
         parser.add_argument('--use_temporal_embedding', action='store_true', help='Whether to use temporal embedding')
         parser.add_argument('--temporal_embedding_location', type=str, default='both', choices=['front', 'back', 'both'], help='Whether to use temporal embedding')
-        
-=======
         parser.add_argument('--use_random_window', action='store_true', help='Use random window for alignment')
         parser.add_argument('--use_center_window', action='store_true', help='Use center window for alignment')
         parser.add_argument('--window_size', type=int, default=5, help='Window size for alignment')
->>>>>>> 263e063d
+
         return parser.parse_args()
 
     args = parse_args()
@@ -600,13 +594,10 @@
         use_dtw=args.use_dtw,
         temperature=args.temperature,
         similarity_type=args.similarity_type,
-<<<<<<< HEAD
         ckpt_name=ckpt_name
-=======
         use_random_window=args.use_random_window,
         use_center_window=args.use_center_window,
         window_size=args.window_size
->>>>>>> 263e063d
     )
 
     # # Check aligned frame
