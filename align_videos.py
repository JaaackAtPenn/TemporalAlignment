import cv2
import torch
import numpy as np
from pathlib import Path
from typing import Tuple, Union
from tqdm import tqdm
import matplotlib.pyplot as plt
from dtw import dtw
from torch.nn import functional as F
<<<<<<< HEAD
import random

=======
>>>>>>> af146c06
from model import ModelWrapper
from losses import get_scaled_similarity
from train import PennAction, collate_fn
from torch.utils.data import DataLoader

from typing import List, Tuple

import os
import re
import argparse
import seaborn as sns


def load_video(video_path: str) -> Tuple[np.ndarray, int, int]:
    """Load video and return frames, fps, and frame count."""
    cap = cv2.VideoCapture(video_path)
    fps = int(cap.get(cv2.CAP_PROP_FPS))
    frame_count = int(cap.get(cv2.CAP_PROP_FRAME_COUNT))
    
    frames = []
    while cap.isOpened():
        ret, frame = cap.read()
        if not ret:
            break
        frame = cv2.cvtColor(frame, cv2.COLOR_BGR2RGB)
        frame = cv2.resize(frame, (224, 224))
        frames.append(frame)
    cap.release()
    
    return np.array(frames), fps, frame_count

def extract_features(frames: np.ndarray, model: ModelWrapper) -> torch.Tensor:
    """Extract features from video frames using the provided model.
    
    Args:
        frames: Video frames of shape [T, H, W, C] 
        model: ModelWrapper instance for feature extraction
        
    Returns:
        Tensor of features with shape [T//3, embedding_dim]
    """
    # Convert frames to torch tensor and normalize
    frames = torch.from_numpy(frames).float()
    frames = frames.permute(0, 3, 1, 2)  # [T,H,W,C] -> [T,C,H,W]
    frames = frames / 255.0  # Normalize to [0,1]
    
    # Add batch dimension
    frames = frames.unsqueeze(0)  # [1,T,C,H,W]
    
    # Move to GPU if available
    if torch.cuda.is_available():
        frames = frames.cuda()
    elif torch.backends.mps.is_available():
        frames = frames.to('mps')
        
    # Extract features
    with torch.no_grad():
        print('frame shape:', frames.shape)
        features = model(frames)  # [1,T//3,embedding_dim] or [1,T,embedding_dim] if using downsampling is False
        
    # Remove batch dimension
    features = features.squeeze(0)  # [T//3,embedding_dim] or [T,embedding_dim]
    
    return features

def create_side_by_side_frame(frame1: np.ndarray, frame2: np.ndarray, frame1_index, frame2_index_cur, frame2_index_last) -> np.ndarray:
    """Combine two frames side by side.
    
    Args:
        frame1: First frame
        frame2: Second frame
    Returns:
        Combined frame
    """

    # Create labels
    label1 = f"cur:{frame1_index}"
    label2 = f"cur:{frame2_index_cur} last:{frame2_index_last}"
    
    # Set font and scale
    font = cv2.FONT_HERSHEY_SIMPLEX
    font_scale = 0.5
    color = (0, 0, 0)  
    thickness = 1
    
    # Get text size
    text_size1 = cv2.getTextSize(label1, font, font_scale, thickness)[0]
    text_size2 = cv2.getTextSize(label2, font, font_scale, thickness)[0]
    
    # Set text positions
    text_x1 = frame1.shape[1] - text_size1[0] - 10
    text_y1 = 20
    text_x2 = frame2.shape[1] - text_size2[0] - 10
    text_y2 = 20
    
    # Add text to frames
    # print(f"Frame1 shape: {frame1.shape}, dtype: {frame1.dtype}")
    # print("frame1 max and min:", frame1.max(), frame1.min())
    cv2.putText(frame1, label1, (text_x1, text_y1), font, font_scale, color, thickness)
    cv2.putText(frame2, label2, (text_x2, text_y2), font, font_scale, color, thickness)
    # Plot frame1
    # plt.imshow(frame1)
    # plt.title('Frame 1')
    # plt.show()

    return np.hstack((frame1, frame2))

def save_frame_with_label(video_path: str, frame_index: int):
    """Save the fth frame of a video to an image file with a label.
    
    Args:
        video_path: Path to the video file
        frame_index: Index of the frame to save
        output_path: Path to save the frame image
    """
    cap = cv2.VideoCapture(video_path)
    cap.set(cv2.CAP_PROP_POS_FRAMES, frame_index)
    ret, frame = cap.read()
    cap.release()
    
    if ret and frame_index%3 == 0:
        # Add label to frame
        label = f"Frame: {frame_index}"
        font = cv2.FONT_HERSHEY_SIMPLEX
        font_scale = 0.5
        color = (0, 0, 0)  
        thickness = 1
        text_size = cv2.getTextSize(label, font, font_scale, thickness)[0]
        text_x = 10
        text_y = 20
        cv2.putText(frame, label, (text_x, text_y), font, font_scale, color, thickness)
        
        cv2.imwrite(f'frame_{frame_index}ofVideo{video_path.split("/")[-1][:-4]}.png', frame)
    else:
        raise ValueError(f"Frame at index {frame_index} could not be read.")
    
def save_video(frames: List[np.ndarray], output_path: str, fps: int, frame_size: Tuple[int, int]):
    """Save frames as video file.
    
    Args:
        frames: List of frames to save
        output_path: Path to save video
        fps: Frames per second
        frame_size: (width, height) of output video
    """
    out = cv2.VideoWriter(
        output_path,
        cv2.VideoWriter_fourcc(*'mp4v'),
        fps,
        frame_size
    )
    for frame in frames:
        frame = cv2.cvtColor(frame, cv2.COLOR_RGB2BGR)
        out.write(frame)
    out.release()

def display_frames(frames: List[np.ndarray], fps: int):
    """Display frames in a window.
    
    Args:
        frames: List of frames to display
        fps: Frames per second to display at
    """
    for frame in frames:
        cv2.imshow('Aligned Videos', frame)
        if cv2.waitKey(int(1000/fps)) & 0xFF == ord('q'):
            break
    cv2.destroyAllWindows()

def get_aligned_frames(frames1: np.ndarray, frames2: np.ndarray, aligned_idxs: torch.Tensor, downsample) -> Tuple[np.ndarray, np.ndarray]:

    """Get aligned frames using computed indices.
    
    Args:
        frames1: Reference video frames
        frames2: Video frames to align
        aligned_idxs: Tensor of aligned indices
        
    Returns:
        Tuple of (reference frames, aligned frames)
    """    
    # Extract the logits from the alignment tuple
    if downsample:
        aligned_frames2 = frames2[aligned_idxs.numpy() * 3] # Multiply by 3 since features are extracted every 3 frames
        aligned_frames1 = frames1[::3]  # Take every 3rd frame to match feature extraction
    else:
        aligned_frames2 = frames2[aligned_idxs.numpy()]
        aligned_frames1 = frames1


    # Make sure frames match in count
    return aligned_frames1, aligned_frames2

def euclidean_distance(x, y):
    x = x.cpu().numpy() if isinstance(x, torch.Tensor) else x
    y = y.cpu().numpy() if isinstance(y, torch.Tensor) else y
    return np.sqrt(np.sum((x - y) ** 2))

def align_videos(video1_path: str, video2_path: str, model: ModelWrapper, output_path: str = None, downsample: bool = True, dataset: str = 'PennAction', valonval: bool = False, use_dtw: bool = False, temperature: float = 0.1, similarity_type: str = 'cosine'):
    """Align two videos using extracted features and save aligned result.
    
    Args:
        video1_path: Path to reference video
        video2_path: Path to video to be aligned
        model: ModelWrapper instance for feature extraction
        output_path: Path to save aligned video
    """
    # Load videos
    if dataset == 'PennAction':
        train_dataset, val_dataset = PennAction(data_size=10000000, dont_split=False)
        print('Dataset loaded')
        print('Number of frames of each video:', len(train_dataset[0][0]))
        print('Number of videos in train dataset:', len(train_dataset))
        print('Number of videos in val dataset:', len(val_dataset))
        trainloader = DataLoader(
            train_dataset, 
            batch_size=2, 
            collate_fn=collate_fn,
            drop_last=True,
            shuffle=False)
        valloader = DataLoader(
            val_dataset,
            batch_size=2,
            collate_fn=collate_fn,
            drop_last=True,
            shuffle=False)
        i = 789
        if valonval:
            i += len(train_dataset)
        end = i + 10
        if valonval:
            loader = valloader
        else:
            loader = trainloader
        for batch in loader:
            frames, steps, seq_lens = batch
            frames = frames.permute(0, 1, 3, 4, 2).contiguous()
            frames = frames.detach().cpu().numpy()
            frames = (frames * 255).astype('uint8')
            # check if the frames are correct
            fps = 10 if downsample else 30
            h, w = frames[0][0].shape[:2]
            output_path = 'result/frames{}.mp4'.format(i)
            save_video(
                frames[0],
                output_path,
                fps,  
                (w, h)   # Double width for side-by-side
            )
            output_path = 'result/frames{}.mp4'.format(i+1)
            save_video(
                frames[1],
                output_path,
                fps,  
                (w, h)  # Double width for side-by-side
            )
            # # Plot the frames to check if they are correct
            # fig, axes = plt.subplots(1, 2, figsize=(10, 5))
            # axes[0].imshow(frames[0][0])
            # axes[0].set_title('First Frame of Video 1')
            # axes[1].imshow(frames[1][0])
            # axes[1].set_title('First Frame of Video 2')
            # fig.savefig('result/frames{}and{}.png'.format(i, i+1))
            steps1 = steps[0].numpy()
            # print('steps1:', steps1)
            steps2 = steps[1].numpy()
            # print('steps2:', steps2)
            features1 = extract_features(frames[0], model)
            features2 = extract_features(frames[1], model)
            features1 = features1.cpu()
            features2 = features2.cpu()
            # print('features1:', features1.shape)
            # print('features2:', features2.shape)
            sim12 = get_scaled_similarity(features1, features2, similarity_type, temperature)      # [N1, N2]
            sim12 = F.softmax(sim12, dim=1)
            sim11 = get_scaled_similarity(features1, features1, similarity_type, temperature)
            sim11 = F.softmax(sim11, dim=1)
            sim22 = get_scaled_similarity(features2, features2, similarity_type, temperature)
            sim22 = F.softmax(sim22, dim=1)

            selected_features2 = torch.mm(sim12, features2)          # [N1, D], tilda v_i
            cycle_sim11 = get_scaled_similarity(selected_features2, features1, similarity_type, temperature)       # [N1, N1]
            cycle_sim11 = F.softmax(sim11, dim=1)
            # print('cycle_dist:', cycle_dist)

            # Plot distance matrix as heatmap
            plt.figure(figsize=(10, 8))
            plt.imshow(sim12.numpy(), cmap='hot', interpolation='nearest')
            plt.colorbar()
            plt.title('Similarity HeatMap')
            plt.xlabel('Frames of Video {}'.format(i))
            plt.ylabel('Frames of Video {}'.format(i+1))
            plt.savefig('result/similarity_heatmap_{}and{}.png'.format(i, i+1))            
            # plt.show()

            # Plot self distance matrix as heatmap
            plt.figure(figsize=(10, 8))
            plt.imshow(sim11.numpy(), cmap='hot', interpolation='nearest', vmax=1)
            plt.colorbar()
            plt.title('Self Similarity HeatMap of Video {}'.format(i))
            plt.xlabel('Frames of Video {}'.format(i))
            plt.ylabel('Frames of Video {}'.format(i))
            plt.savefig('result/self_similarity_heatmap_{}.png'.format(i))
            # plt.show()

            # Plot self distance matrix as heatmap
            plt.figure(figsize=(10, 8))
            plt.imshow(sim22.numpy(), cmap='hot', interpolation='nearest', vmax=1)
            plt.colorbar()
            plt.title('Self Similarity HeatMap of Video {}'.format(i+1))
            plt.xlabel('Frames of Video {}'.format(i+1))
            plt.ylabel('Frames of Video {}'.format(i+1))
            plt.savefig('result/self_similarity_heatmap_{}.png'.format(i+1))
            # plt.show()

            # Plot cycle distance matrix as heatmap
            plt.figure(figsize=(10, 8))
            plt.imshow(cycle_sim11.numpy(), cmap='hot', interpolation='nearest')
            plt.colorbar()
            plt.title('Cycle Similarity HeatMap')
            plt.xlabel('Frames of Video {}'.format(i))
            plt.ylabel('Frames of Video {}'.format(i))
            plt.savefig('result/cycle_similarity_heatmap_{}and{}.png'.format(i, i+1))
            # plt.show()

            matches = sim12.argmax(dim=1)
            # print('matches:', matches)
            aligned_frames1, aligned_frames2 = get_aligned_frames(frames[0], frames[1], matches, downsample)
            # print('If downsample:', downsample)
            if downsample:
                frame1_indices = steps1[np.arange(1, len(aligned_frames1) * 3, 3)]
                frame2_indices_cur = steps2[matches.numpy() * 3 + 1]
            else:
                frame1_indices = steps1[np.arange(0, len(aligned_frames1))]
                frame2_indices_cur = steps2[matches.numpy()]
                # print('frame1_indices:', frame1_indices)
                # print('frame2_indices_cur:', frame2_indices_cur)
            frame2_indices_last = np.roll(frame2_indices_cur, 1)
            combined_frames = [
                create_side_by_side_frame(f1, f2, f1i, f2ic, f2il) 
                for f1, f2, f1i, f2ic, f2il in zip(aligned_frames1, aligned_frames2, frame1_indices, frame2_indices_cur, frame2_indices_last)
            ]
            output_path = 'result/aligned_videos{}and{}DTW{}.mp4'.format(i, i+1, use_dtw)
            # plt.imshow(combined_frames[0])
            # plt.title('First Frame of Combined Frames')
            # plt.show()
            save_video(
                combined_frames,
                output_path,
                fps,  
                (w*2, h)  # Double width for side-by-side
            )
            i += 2
            if i >= end:
                break
    elif dataset == 'GolfDB':
        frames1, fps1, _ = load_video(video1_path)
        frames2, fps2, _ = load_video(video2_path)
        # plt.imshow(frames1[0])
        # plt.title('First Frame of Video 1')
        # plt.show()
        print('frame size:', frames1[0].shape)
    
        # Extract features
        features1 = extract_features(frames1, model)         # time dimension is reduced by 3 or not
        features2 = extract_features(frames2, model)
        
        # Convert features to CPU if needed
        features1 = features1.cpu()
        features2 = features2.cpu()

        # Compute similarities between embs1 and embs2
        sim12 = get_scaled_similarity(features1, features2, similarity_type, temperature)       # [N1/3, N2/3] or [N1, N2]
        sim12 = F.softmax(sim12, dim=1)
        sim11 = get_scaled_similarity(features1, features1, similarity_type, temperature)
        sim11 = F.softmax(sim11, dim=1)

        selected_features2 = torch.mm(sim12, features2)          # [N1, D], tilda v_i
        cycle_sim11 = get_scaled_similarity(selected_features2, features1, similarity_type, temperature)       # [N1, N1]
        cycle_sim11 = F.softmax(cycle_sim11, dim=1)

        # Plot distance matrix as heatmap
        plt.figure(figsize=(10, 8))
        plt.imshow(sim12.numpy(), cmap='hot', interpolation='nearest')
        plt.colorbar()
        plt.title('Distance Heatmap')
        plt.xlabel('Frames of Video 2')
        plt.ylabel('Frames of Video 1')
        plt.savefig(output_path[:-4] + '_distance_heatmap.png')
        # plt.show()

        # Plot self distance matrix as heatmap
        plt.figure(figsize=(10, 8))
        plt.imshow(sim11.numpy(), cmap='hot', interpolation='nearest')
        plt.colorbar()
        plt.title('Self Distance Heatmap')
        plt.xlabel('Frames of Video 1')
        plt.ylabel('Frames of Video 1')
        plt.savefig(output_path[:-4] + '_self_distance_heatmap.png')
        # plt.show()

        # Plot cycle distance matrix as heatmap
        plt.figure(figsize=(10, 8))
        plt.imshow(cycle_sim11.numpy(), cmap='hot', interpolation='nearest')
        plt.colorbar()
        plt.title('Cycle Distance Heatmap')
        plt.xlabel('Frames of Video 1')
        plt.ylabel('Frames of Video 1')
        plt.savefig(output_path[:-4] + '_cycle_distance_heatmap.png')
        # plt.show()

        if use_dtw:
            # Find the minimum cost assignment using dynamic time warping
            dtw_result = dtw(features1, features2, dist=euclidean_distance)
            # print('dtw_result:', dtw_result)
            index1, index2 = dtw_result[-1]
            print('index1:', index1)
            print('index1 shape:', index1.shape)
            print('index2:', index2)
            print('index2 shape:', index2.shape)
            
            # Get aligned frames
            aligned_frames1, aligned_frames2 = frames1[index1], frames2[index2]

            # Create side-by-side visualization
            if downsample:
                frame1_indices = index1 * 3 + 1
                frame2_indices_cur = index2 * 3 + 1
            else:
                frame1_indices = index1
                frame2_indices_cur = index2
            frame2_indices_last = np.roll(frame2_indices_cur, 1)
            combined_frames = [
                create_side_by_side_frame(f1, f2, f1i, f2ic, f2il) 
                for f1, f2, f1i, f2ic, f2il in zip(aligned_frames1, aligned_frames2, frame1_indices, frame2_indices_cur, frame2_indices_last)
            ]
        else:
            matches = sim12.argmax(1)      # [N1/3] or [N1]
            
            # Get aligned frames
            aligned_frames1, aligned_frames2 = get_aligned_frames(frames1, frames2, matches, downsample)
        
            # Create side-by-side visualization
            if downsample:
                frame1_indices = np.arange(1, len(aligned_frames1) * 3, 3)      # starts from the second frame actually
                frame2_indices_cur = matches.numpy() * 3 + 1
            else:
                frame1_indices = np.arange(0, len(aligned_frames1))
                frame2_indices_cur = matches.numpy()
            frame2_indices_last = np.roll(frame2_indices_cur, 1)
            combined_frames = [
                create_side_by_side_frame(f1, f2, f1i, f2ic, f2il) 
                for f1, f2, f1i, f2ic, f2il in zip(aligned_frames1, aligned_frames2, frame1_indices, frame2_indices_cur, frame2_indices_last)
            ]
        
        if downsample:
            fps1 = fps1 // 3
        if output_path:
            h, w = aligned_frames1[0].shape[:2]
            save_video(
                combined_frames,
                output_path,
                fps1,  # Divide FPS by 3 since we're using every 3rd frame
                (w*2, h)  # Double width for side-by-side
            )

# def check_aligned_frame(video1_path: str, video2_path: str, model: ModelWrapper, i: int):
#     """Check the ith frame in video1 and its aligned frame in video2.
    
#     Args:
#         video1_path: Path to reference video
#         video2_path: Path to video to be aligned
#         model: ModelWrapper instance for feature extraction
#         i: Frame index to check (must be a multiple of 3)
#     """
#     if i % 3 != 0:
#         raise ValueError("Frame index i must be a multiple of 3")

    
#     # Load videos
#     frames1, _, _ = load_video(video1_path)
#     frames2, _, _ = load_video(video2_path)
    
#     # Extract features
#     features1 = extract_features(frames1, model)
#     features2 = extract_features(frames2, model)
    
#     # Convert features to CPU if needed
#     features1 = features1.cpu()
#     features2 = features2.cpu()
    
#     # Compute similarities between features
#     dist = get_scaled_similarity(features1, features2, 'l2', 0.1)
#     matches = dist.argmin(1)
    
#     # Get aligned frame index
#     aligned_idx = matches[i // 3].item() * 3
    
#     # Display the frames
#     frame1 = frames1[i]
#     frame2 = frames2[aligned_idx]
    
#     combined_frame = create_side_by_side_frame(frame1, frame2)
#     cv2.imshow('Aligned Frame', combined_frame)
#     cv2.imwrite(f'aligned_frame_{i}.png', combined_frame)
#     cv2.waitKey(0)
#     cv2.destroyAllWindows()


def main():
    """Example usage."""
    import torchvision.models as models

    def parse_args():
        parser = argparse.ArgumentParser(description="Align videos with optional downsampling.")
        parser.add_argument('--downsample', action='store_true', help='Use downsampling for feature extraction')
        parser.add_argument('--dataset', type=str, default='PennAction', help='Dataset to use for alignment')
        # parser.add_argument('--data_size', type=int, default=0, help='Number of videos to test, 0 for all')
        parser.add_argument('--ckpt', type=str, default=None, help='Checkpoint to load')
        parser.add_argument('--mac', action='store_true', help='Use mac to run the code')
        parser.add_argument('--valonval', action='store_true', help='Validate on validation set')
        parser.add_argument('--vidpath1', type=str, default='GolfDB/0.mp4', help='Path to the first video')
        parser.add_argument('--vidpath2', type=str, default='GolfDB/2.mp4', help='Path to the second video')
        parser.add_argument('--use_dtw', action='store_true', help='Use dynamic time warping for alignment')
        parser.add_argument('--seed', type=int, default=42, help='Random seed')
        parser.add_argument('--temperature', type=float, default=0.1, help='Temperature for softmax')
        parser.add_argument('--similarity_type', type=str, default='l2', help='Type of similarity to use')
        return parser.parse_args()

    args = parse_args()
    torch.manual_seed(args.seed)
    np.random.seed(args.seed)
    random.seed(args.seed)
    
    # Load feature extraction model
    model = ModelWrapper() if args.downsample else ModelWrapper(dont_stack=not args.downsample)

    # Find the checkpoint with the smallest val_loss
    checkpoint_dir = 'checkpoints'
    checkpoint_files = os.listdir(checkpoint_dir)

    if args.ckpt is None:
        checkpoint_files = [file for file in checkpoint_files if file.startswith('model-') and file.endswith('.ckpt')]
        checkpoint_files.sort(key=lambda x: float(re.search(r'epoch=([0-9])', x).group(1)), reverse=True)

        # Load the checkpoint with the smallest val_loss
        checkpoint_path = os.path.join(checkpoint_dir, checkpoint_files[0])
        model.load_state_dict(torch.load(checkpoint_path)['state_dict'])
        model.eval()
    else:
        # Load the specified checkpoint
        checkpoint_path = os.path.join(checkpoint_dir, args.ckpt)
        if args.mac:
            model.load_state_dict(torch.load(checkpoint_path, map_location=torch.device('cpu'))['state_dict'])
        else:
            model.load_state_dict(torch.load(checkpoint_path)['state_dict'])
        model.eval()


    if torch.cuda.is_available():
        model = model.cuda()
    elif torch.backends.mps.is_available():
        model = model.to('mps')
    
    # Align videos
    video_dir = '../data/'
    video1_path = video_dir + args.vidpath1
    video2_path = video_dir + args.vidpath2
    output_path = args.vidpath1.split('/')[1][:-4] + '&' + args.vidpath2.split('/')[1][:-4] + 'withDTW' + str(args.use_dtw) + '.mp4'
    output_path = 'result/' + output_path
    align_videos(
        video1_path=video1_path,
        video2_path=video2_path,
        model=model,
        output_path=output_path,
        downsample=args.downsample, 
        dataset=args.dataset,
        valonval=args.valonval,
        use_dtw=args.use_dtw,
        temperature=args.temperature,
        similarity_type=args.similarity_type
    )

    # # Check aligned frame
    # check_aligned_frame(
    #     video1_path='../data/GolfDB/0.mp4',
    #     video2_path='../data/GolfDB/2.mp4',
    #     model=model,
    #     i=90
    # )


if __name__ == '__main__':
    main() 
    # save_frame_with_label('../data/GolfDB/3.mp4', 177)<|MERGE_RESOLUTION|>--- conflicted
+++ resolved
@@ -7,11 +7,7 @@
 import matplotlib.pyplot as plt
 from dtw import dtw
 from torch.nn import functional as F
-<<<<<<< HEAD
 import random
-
-=======
->>>>>>> af146c06
 from model import ModelWrapper
 from losses import get_scaled_similarity
 from train import PennAction, collate_fn
